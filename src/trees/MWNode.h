/*
 * MRCPP, a numerical library based on multiresolution analysis and
 * the multiwavelet basis which provide low-scaling algorithms as well as
 * rigorous error control in numerical computations.
 * Copyright (C) 2021 Stig Rune Jensen, Jonas Juselius, Luca Frediani and contributors.
 *
 * This file is part of MRCPP.
 *
 * MRCPP is free software: you can redistribute it and/or modify
 * it under the terms of the GNU Lesser General Public License as published by
 * the Free Software Foundation, either version 3 of the License, or
 * (at your option) any later version.
 *
 * MRCPP is distributed in the hope that it will be useful,
 * but WITHOUT ANY WARRANTY; without even the implied warranty of
 * MERCHANTABILITY or FITNESS FOR A PARTICULAR PURPOSE.  See the
 * GNU Lesser General Public License for more details.
 *
 * You should have received a copy of the GNU Lesser General Public License
 * along with MRCPP.  If not, see <https://www.gnu.org/licenses/>.
 *
 * For information on the complete list of contributors to MRCPP, see:
 * <https://mrcpp.readthedocs.io/>
 */


#pragma once

#include <Eigen/Core>

#include "MRCPP/macros.h"
#include "utils/omp_utils.h"

#include "HilbertPath.h"
#include "MWTree.h"
#include "NodeIndex.h"

namespace mrcpp {

/** @class MWNode
 *
 * @brief Base class for Multiwavelet nodes
 *
 * @details A MWNode will contain the scaling and wavelet coefficients
 * to represent functions or operators within a Multiwavelet
 * framework. The nodes are in multidimensional. The dimensionality is
 * set thoucgh the template parameter D=1,2,3. In addition to the
 * coefficients the node contains metadata such as the scale, the
 * translation index, the norm, pointers to parent node and child
<<<<<<< HEAD
 * nodes, pointer to the corresponding MWTree etc... See member and
 * data descriptions for details.
 *
=======
 * nodes, pointer to the corresponding MWTree etc... See memeber and
 * data descriptions for details.
 * 
>>>>>>> 9af383a3
 */
template <int D> class MWNode {
public:
    MWNode(const MWNode<D> &node, bool allocCoef = true, bool SetCoef = true);
    MWNode<D> &operator=(const MWNode<D> &node) = delete;
    virtual ~MWNode();

    int getKp1() const { return getMWTree().getKp1(); }
    int getKp1_d() const { return getMWTree().getKp1_d(); }
    int getOrder() const { return getMWTree().getOrder(); }
    int getScalingType() const { return getMWTree().getMRA().getScalingBasis().getScalingType(); }
    int getTDim() const { return (1 << D); }
    int getDepth() const { return getNodeIndex().getScale() - getMWTree().getRootScale(); }
    int getScale() const { return getNodeIndex().getScale(); }
    int getNChildren() const { return (isBranchNode()) ? getTDim() : 0; }
    int getSerialIx() const { return this->serialIx; }
    void setSerialIx(int Ix) { this->serialIx = Ix; }

    const NodeIndex<D> &getNodeIndex() const { return this->nodeIndex; }
    const HilbertPath<D> &getHilbertPath() const { return this->hilbertPath; }

    Coord<D> getCenter() const;
    Coord<D> getUpperBounds() const;
    Coord<D> getLowerBounds() const;

    bool hasCoord(const Coord<D> &r) const;
    bool isCompatible(const MWNode<D> &node);
    bool isAncestor(const NodeIndex<D> &idx) const;
    bool isDecendant(const NodeIndex<D> &idx) const;

    double getSquareNorm() const { return this->squareNorm; }
    double getMaxSquareNorm() const { return (maxSquareNorm > 0.0) ? maxSquareNorm : calcScaledSquareNorm(); }
    double getMaxWSquareNorm() const { return (maxWSquareNorm > 0.0) ? maxWSquareNorm : calcScaledWSquareNorm(); }

    double getScalingNorm() const;
    virtual double getWaveletNorm() const;
    double getComponentNorm(int i) const { return this->componentNorms[i]; }

    int getNCoefs() const { return this->n_coefs; }
    void getCoefs(Eigen::VectorXd &c) const;
    void printCoefs() const;

    double *getCoefs() { return this->coefs; }
    const double *getCoefs() const { return this->coefs; }

    void getPrimitiveQuadPts(Eigen::MatrixXd &pts) const;
    void getPrimitiveChildPts(Eigen::MatrixXd &pts) const;
    void getExpandedQuadPts(Eigen::MatrixXd &pts) const;
    void getExpandedChildPts(Eigen::MatrixXd &pts) const;

    MWTree<D> &getMWTree() { return static_cast<MWTree<D> &>(*this->tree); }
    MWNode<D> &getMWParent() { return static_cast<MWNode<D> &>(*this->parent); }
    MWNode<D> &getMWChild(int i) { return static_cast<MWNode<D> &>(*this->children[i]); }

    const MWTree<D> &getMWTree() const { return static_cast<const MWTree<D> &>(*this->tree); }
    const MWNode<D> &getMWParent() const { return static_cast<const MWNode<D> &>(*this->parent); }
    const MWNode<D> &getMWChild(int i) const { return static_cast<const MWNode<D> &>(*this->children[i]); }

    void zeroCoefs();
    void setCoefBlock(int block, int block_size, const double *c);
    void addCoefBlock(int block, int block_size, const double *c);
    void zeroCoefBlock(int block, int block_size);
    void attachCoefs(double *coefs);

    void calcNorms();
    void zeroNorms();
    void clearNorms();

    virtual void createChildren(bool coefs);
    virtual void genChildren();
    virtual void genParent();
    virtual void deleteChildren();
    virtual void deleteParent();

    virtual void cvTransform(int kind);
    virtual void mwTransform(int kind);

    double getNodeNorm(const NodeIndex<D> &idx) const;

    bool hasParent() const { return (parent != nullptr) ? true : false; }
    bool hasCoefs() const { return (this->status & FlagHasCoefs); }
    bool isEndNode() const { return (this->status & FlagEndNode); }
    bool isGenNode() const { return (this->status & FlagGenNode); }
    bool isRootNode() const { return (this->status & FlagRootNode); }
    bool isLeafNode() const { return not(this->status & FlagBranchNode); }
    bool isAllocated() const { return (this->status & FlagAllocated); }
    bool isBranchNode() const { return (this->status & FlagBranchNode); }
    bool isLooseNode() const { return (this->status & FlagLooseNode); }
    bool checkStatus(unsigned char mask) const { return (mask == (this->status & mask)); }

    void setHasCoefs() { SET_BITS(status, FlagHasCoefs | FlagAllocated); }
    void setIsEndNode() { SET_BITS(status, FlagEndNode); }
    void setIsGenNode() { SET_BITS(status, FlagGenNode); }
    void setIsRootNode() { SET_BITS(status, FlagRootNode); }
    void setIsLeafNode() { CLEAR_BITS(status, FlagBranchNode); }
    void setIsAllocated() { SET_BITS(status, FlagAllocated); }
    void setIsBranchNode() { SET_BITS(status, FlagBranchNode); }
    void setIsLooseNode() { SET_BITS(status, FlagLooseNode); }
    void clearHasCoefs() { CLEAR_BITS(status, FlagHasCoefs); }
    void clearIsEndNode() { CLEAR_BITS(status, FlagEndNode); }
    void clearIsGenNode() { CLEAR_BITS(status, FlagGenNode); }
    void clearIsRootNode() { CLEAR_BITS(status, FlagRootNode); }
    void clearIsAllocated() { CLEAR_BITS(status, FlagAllocated); }

    friend std::ostream &operator<<(std::ostream &o, const MWNode<D> &nd) { return nd.print(o); }

    friend class TreeBuilder<D>;
    friend class MultiplicationCalculator<D>;
    friend class NodeAllocator<D>;
    friend class MWTree<D>;
    friend class FunctionTree<D>;
    friend class OperatorTree;
    friend class FunctionNode<D>;
    friend class OperatorNode;
    friend class DerivativeCalculator<D>;

protected:
    MWTree<D> *tree{nullptr};    ///< Tree the node belongs to
    MWNode<D> *parent{nullptr};  ///< Parent node
    MWNode<D> *children[1 << D]; ///< 2^D children

    double squareNorm{-1.0};       ///< Squared norm of all 2^D (k+1)^D coefficients
<<<<<<< HEAD
    double componentNorms[1 << D]; ///< Squared norms of the separeted 2^D components
    double maxSquareNorm{-1.0};    ///< Largest squared norm among itself and descendants.
    double maxWSquareNorm{-1.0};   ///< Largest wavelet squared norm among itself and descendants.
                                   ///< NB: must be set before used.
    double *coefs{nullptr};     ///< the 2^D (k+1)^D MW coefficients
                                ///< For example, in case of a one dimensional function \f$ f \f$
                                ///< this array equals \f$ s_0, \ldots, s_k, d_0, \ldots, d_k \f$,
                                ///< where scaling coefficients \f$ s_j = s_{jl}^n(f) \f$
                                ///< and wavelet coefficients \f$ d_j = d_{jl}^n(f) \f$.
                                ///< Here \f$ n, l \f$ are unique for every node.
=======
    double componentNorms[1 << D]; ///< Squared norms of the separeted 2^D components 
    double maxSquareNorm{-1.0};    ///< Largest squared norm among itself and descendants.
    double maxWSquareNorm{-1.0};   ///< Largest wavelet squared norm among itself and descendants.
                                   // NB: must be set before used.
    double *coefs{nullptr};        ///< the 2^D (k+1)^D MW coefficients
>>>>>>> 9af383a3
    int n_coefs{0};

    int serialIx{-1};       ///< index in serial Tree
    int parentSerialIx{-1}; ///< index of parent in serial Tree, or -1 for roots
    int childSerialIx{-1};  ///< index of first child in serial Tree, or -1 for leafnodes/endnodes

    NodeIndex<D> nodeIndex;     ///< Scale and translation of the node
    HilbertPath<D> hilbertPath; ///< To be documented

    MWNode();
    MWNode(MWTree<D> *tree, int rIdx);
    MWNode(MWTree<D> *tree, const NodeIndex<D> &idx);
    MWNode(MWNode<D> *parent, int cIdx);
    virtual void dealloc();

    bool crop(double prec, double splitFac, bool absPrec);

    void initNodeLock() { MRCPP_INIT_OMP_LOCK(); }
    virtual void allocCoefs(int n_blocks, int block_size);
    virtual void freeCoefs();

    void setMaxSquareNorm();
    void resetMaxSquareNorm();
    double calcScaledSquareNorm() const { return std::pow(2.0, D * getScale()) * getSquareNorm(); }
    double calcScaledWSquareNorm() const { return std::pow(2.0, D * getScale()) * getWaveletNorm(); }
    virtual double calcComponentNorm(int i) const;

    virtual void reCompress();
    virtual void giveChildrenCoefs(bool overwrite = true);
    virtual void giveChildCoefs(int cIdx, bool overwrite = true);
    virtual void giveParentCoefs(bool overwrite = true);
    virtual void copyCoefsFromChildren();

    int getChildIndex(const NodeIndex<D> &nIdx) const;
    int getChildIndex(const Coord<D> &r) const;

    bool diffBranch(const MWNode<D> &rhs) const;

    MWNode<D> *retrieveNode(const Coord<D> &r, int depth);
    MWNode<D> *retrieveNode(const NodeIndex<D> &idx);
    MWNode<D> *retrieveParent(const NodeIndex<D> &idx);

    const MWNode<D> *retrieveNodeNoGen(const NodeIndex<D> &idx) const;
    MWNode<D> *retrieveNodeNoGen(const NodeIndex<D> &idx);

    const MWNode<D> *retrieveNodeOrEndNode(const Coord<D> &r, int depth) const;
    MWNode<D> *retrieveNodeOrEndNode(const Coord<D> &r, int depth);

    const MWNode<D> *retrieveNodeOrEndNode(const NodeIndex<D> &idx) const;
    MWNode<D> *retrieveNodeOrEndNode(const NodeIndex<D> &idx);

    void threadSafeGenChildren();
    void deleteGenerated();

    virtual std::ostream &print(std::ostream &o) const;

    static const unsigned char FlagBranchNode = B8(00000001);
    static const unsigned char FlagGenNode = B8(00000010);
    static const unsigned char FlagHasCoefs = B8(00000100);
    static const unsigned char FlagAllocated = B8(00001000);
    static const unsigned char FlagEndNode = B8(00010000);
    static const unsigned char FlagRootNode = B8(00100000);
    static const unsigned char FlagLooseNode = B8(01000000);

private:
    unsigned char status{0};

#ifdef MRCPP_HAS_OMP
    omp_lock_t omp_lock;
#endif
};

} // namespace mrcpp<|MERGE_RESOLUTION|>--- conflicted
+++ resolved
@@ -47,15 +47,9 @@
  * set thoucgh the template parameter D=1,2,3. In addition to the
  * coefficients the node contains metadata such as the scale, the
  * translation index, the norm, pointers to parent node and child
-<<<<<<< HEAD
  * nodes, pointer to the corresponding MWTree etc... See member and
  * data descriptions for details.
- *
-=======
- * nodes, pointer to the corresponding MWTree etc... See memeber and
- * data descriptions for details.
  * 
->>>>>>> 9af383a3
  */
 template <int D> class MWNode {
 public:
@@ -178,7 +172,6 @@
     MWNode<D> *children[1 << D]; ///< 2^D children
 
     double squareNorm{-1.0};       ///< Squared norm of all 2^D (k+1)^D coefficients
-<<<<<<< HEAD
     double componentNorms[1 << D]; ///< Squared norms of the separeted 2^D components
     double maxSquareNorm{-1.0};    ///< Largest squared norm among itself and descendants.
     double maxWSquareNorm{-1.0};   ///< Largest wavelet squared norm among itself and descendants.
@@ -189,13 +182,6 @@
                                 ///< where scaling coefficients \f$ s_j = s_{jl}^n(f) \f$
                                 ///< and wavelet coefficients \f$ d_j = d_{jl}^n(f) \f$.
                                 ///< Here \f$ n, l \f$ are unique for every node.
-=======
-    double componentNorms[1 << D]; ///< Squared norms of the separeted 2^D components 
-    double maxSquareNorm{-1.0};    ///< Largest squared norm among itself and descendants.
-    double maxWSquareNorm{-1.0};   ///< Largest wavelet squared norm among itself and descendants.
-                                   // NB: must be set before used.
-    double *coefs{nullptr};        ///< the 2^D (k+1)^D MW coefficients
->>>>>>> 9af383a3
     int n_coefs{0};
 
     int serialIx{-1};       ///< index in serial Tree
