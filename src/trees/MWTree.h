--- conflicted
+++ resolved
@@ -38,11 +38,8 @@
 
 namespace mrcpp {
 
-<<<<<<< HEAD
 class BankAccount;
-  
-=======
->>>>>>> 9af383a3
+
 /** @class MWTree
  *
  * @brief Base class for Multiwavelet tree structures, such as FunctionTree and OperatorTree
